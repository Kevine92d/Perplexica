'use client';

import { useEffect, useRef, useState } from 'react';
import { Document } from '@langchain/core/documents';
import Navbar from './Navbar';
import Chat from './Chat';
import EmptyChat from './EmptyChat';
import { toast } from 'sonner';
<<<<<<< HEAD
import { clientFetch } from '@/lib/utils';
import { getAccessKey } from '@/lib/config';
=======
import { useSearchParams } from 'next/navigation';
import { getSuggestions } from '@/lib/actions';
>>>>>>> 7853c18b

export type Message = {
  id: string;
  createdAt: Date;
  content: string;
  role: 'user' | 'assistant';
  suggestions?: string[];
  sources?: Document[];
};

const useSocket = (url: string, setIsReady: (ready: boolean) => void) => {
  const [ws, setWs] = useState<WebSocket | null>(null);

  useEffect(() => {
    if (!ws) {
      const connectWs = async () => {
        let chatModel = localStorage.getItem('chatModel');
        let chatModelProvider = localStorage.getItem('chatModelProvider');
        let embeddingModel = localStorage.getItem('embeddingModel');
        let embeddingModelProvider = localStorage.getItem(
          'embeddingModelProvider',
        );

        if (
          !chatModel ||
          !chatModelProvider ||
          !embeddingModel ||
          !embeddingModelProvider
        ) {
          const providers = await clientFetch('/models', {
            headers: {
              'Content-Type': 'application/json',
            },
          }).then(async (res) => await res.json());

          const chatModelProviders = providers.chatModelProviders;
          const embeddingModelProviders = providers.embeddingModelProviders;

          if (
            !chatModelProviders ||
            Object.keys(chatModelProviders).length === 0
          )
            return toast.error('No chat models available');

          if (
            !embeddingModelProviders ||
            Object.keys(embeddingModelProviders).length === 0
          )
            return toast.error('No embedding models available');

          chatModelProvider = Object.keys(chatModelProviders)[0];
          chatModel = Object.keys(chatModelProviders[chatModelProvider])[0];

          embeddingModelProvider = Object.keys(embeddingModelProviders)[0];
          embeddingModel = Object.keys(
            embeddingModelProviders[embeddingModelProvider],
          )[0];

          localStorage.setItem('chatModel', chatModel!);
          localStorage.setItem('chatModelProvider', chatModelProvider);
          localStorage.setItem('embeddingModel', embeddingModel!);
          localStorage.setItem(
            'embeddingModelProvider',
            embeddingModelProvider,
          );
        }

        const wsURL = new URL(url);
        const searchParams = new URLSearchParams({});

        searchParams.append('chatModel', chatModel!);
        searchParams.append('chatModelProvider', chatModelProvider);

        if (chatModelProvider === 'custom_openai') {
          searchParams.append(
            'openAIApiKey',
            localStorage.getItem('openAIApiKey')!,
          );
          searchParams.append(
            'openAIBaseURL',
            localStorage.getItem('openAIBaseURL')!,
          );
        }

        searchParams.append('embeddingModel', embeddingModel!);
        searchParams.append('embeddingModelProvider', embeddingModelProvider);

        wsURL.search = searchParams.toString();

        let protocols: any[] = [];
        const secretToken = getAccessKey();

        if (secretToken) {
          protocols = ['Authorization', `${secretToken}`];
        }

        const ws = new WebSocket(wsURL.toString(), protocols);

        ws.onopen = () => {
          console.log('[DEBUG] open');
        };

        const stateCheckInterval = setInterval(() => {
          if (ws.readyState === 1) {
            setIsReady(true);
            clearInterval(stateCheckInterval);
          }
        }, 100);

        setWs(ws);

        ws.onmessage = (e) => {
          const parsedData = JSON.parse(e.data);
          if (parsedData.type === 'error') {
            toast.error(parsedData.data);
            if (parsedData.key === 'INVALID_MODEL_SELECTED') {
              localStorage.clear();
            }
          }
        };
      };

      connectWs();
    }

    return () => {
      ws?.close();
      console.log('[DEBUG] closed');
    };
  }, [ws, url, setIsReady]);

  return ws;
};

const ChatWindow = () => {
  const searchParams = useSearchParams();
  const initialMessage = searchParams.get('q');

  const [isReady, setIsReady] = useState(false);
  const ws = useSocket(process.env.NEXT_PUBLIC_WS_URL!, setIsReady);

  const [chatHistory, setChatHistory] = useState<[string, string][]>([]);
  const [messages, setMessages] = useState<Message[]>([]);
  const messagesRef = useRef<Message[]>([]);
  const [loading, setLoading] = useState(false);
  const [messageAppeared, setMessageAppeared] = useState(false);
  const [focusMode, setFocusMode] = useState('webSearch');

  useEffect(() => {
    messagesRef.current = messages;
  }, [messages]);

  const sendMessage = async (message: string) => {
    if (loading) return;
    setLoading(true);
    setMessageAppeared(false);

    let sources: Document[] | undefined = undefined;
    let recievedMessage = '';
    let added = false;

    ws?.send(
      JSON.stringify({
        type: 'message',
        content: message,
        focusMode: focusMode,
        history: [...chatHistory, ['human', message]],
      }),
    );

    setMessages((prevMessages) => [
      ...prevMessages,
      {
        content: message,
        id: Math.random().toString(36).substring(7),
        role: 'user',
        createdAt: new Date(),
      },
    ]);

    const messageHandler = async (e: MessageEvent) => {
      const data = JSON.parse(e.data);

      if (data.type === 'error') {
        toast.error(data.data);
        setLoading(false);
        return;
      }

      if (data.type === 'sources') {
        sources = data.data;
        if (!added) {
          setMessages((prevMessages) => [
            ...prevMessages,
            {
              content: '',
              id: data.messageId,
              role: 'assistant',
              sources: sources,
              createdAt: new Date(),
            },
          ]);
          added = true;
        }
        setMessageAppeared(true);
      }

      if (data.type === 'message') {
        if (!added) {
          setMessages((prevMessages) => [
            ...prevMessages,
            {
              content: data.data,
              id: data.messageId,
              role: 'assistant',
              sources: sources,
              createdAt: new Date(),
            },
          ]);
          added = true;
        }

        setMessages((prev) =>
          prev.map((message) => {
            if (message.id === data.messageId) {
              return { ...message, content: message.content + data.data };
            }

            return message;
          }),
        );

        recievedMessage += data.data;
        setMessageAppeared(true);
      }

      if (data.type === 'messageEnd') {
        setChatHistory((prevHistory) => [
          ...prevHistory,
          ['human', message],
          ['assistant', recievedMessage],
        ]);

        ws?.removeEventListener('message', messageHandler);
        setLoading(false);

        const lastMsg = messagesRef.current[messagesRef.current.length - 1];

        if (
          lastMsg.role === 'assistant' &&
          lastMsg.sources &&
          lastMsg.sources.length > 0 &&
          !lastMsg.suggestions
        ) {
          const suggestions = await getSuggestions(messagesRef.current);
          setMessages((prev) =>
            prev.map((msg) => {
              if (msg.id === lastMsg.id) {
                return { ...msg, suggestions: suggestions };
              }
              return msg;
            }),
          );
        }
      }
    };

    ws?.addEventListener('message', messageHandler);
  };

  const rewrite = (messageId: string) => {
    const index = messages.findIndex((msg) => msg.id === messageId);

    if (index === -1) return;

    const message = messages[index - 1];

    setMessages((prev) => {
      return [...prev.slice(0, messages.length > 2 ? index - 1 : 0)];
    });
    setChatHistory((prev) => {
      return [...prev.slice(0, messages.length > 2 ? index - 1 : 0)];
    });

    sendMessage(message.content);
  };

  useEffect(() => {
    if (isReady && initialMessage) {
      sendMessage(initialMessage);
    }
    // eslint-disable-next-line react-hooks/exhaustive-deps
  }, [isReady, initialMessage]);

  return isReady ? (
    <div>
      {messages.length > 0 ? (
        <>
          <Navbar messages={messages} />
          <Chat
            loading={loading}
            messages={messages}
            sendMessage={sendMessage}
            messageAppeared={messageAppeared}
            rewrite={rewrite}
          />
        </>
      ) : (
        <EmptyChat
          sendMessage={sendMessage}
          focusMode={focusMode}
          setFocusMode={setFocusMode}
        />
      )}
    </div>
  ) : (
    <div className="flex flex-row items-center justify-center min-h-screen">
      <svg
        aria-hidden="true"
        className="w-8 h-8 text-[#202020] animate-spin fill-[#ffffff3b]"
        viewBox="0 0 100 101"
        fill="none"
        xmlns="http://www.w3.org/2000/svg"
      >
        <path
          d="M100 50.5908C100 78.2051 77.6142 100.591 50 100.591C22.3858 100.591 0 78.2051 0 50.5908C0 22.9766 22.3858 0.59082 50 0.59082C77.6142 0.59082 100 22.9766 100 50.5908ZM9.08144 50.5908C9.08144 73.1895 27.4013 91.5094 50 91.5094C72.5987 91.5094 90.9186 73.1895 90.9186 50.5908C90.9186 27.9921 72.5987 9.67226 50 9.67226C27.4013 9.67226 9.08144 27.9921 9.08144 50.5908Z"
          fill="currentColor"
        />
        <path
          d="M93.9676 39.0409C96.393 38.4038 97.8624 35.9116 97.0079 33.5539C95.2932 28.8227 92.871 24.3692 89.8167 20.348C85.8452 15.1192 80.8826 10.7238 75.2124 7.41289C69.5422 4.10194 63.2754 1.94025 56.7698 1.05124C51.7666 0.367541 46.6976 0.446843 41.7345 1.27873C39.2613 1.69328 37.813 4.19778 38.4501 6.62326C39.0873 9.04874 41.5694 10.4717 44.0505 10.1071C47.8511 9.54855 51.7191 9.52689 55.5402 10.0491C60.8642 10.7766 65.9928 12.5457 70.6331 15.2552C75.2735 17.9648 79.3347 21.5619 82.5849 25.841C84.9175 28.9121 86.7997 32.2913 88.1811 35.8758C89.083 38.2158 91.5421 39.6781 93.9676 39.0409Z"
          fill="currentFill"
        />
      </svg>
    </div>
  );
};

export default ChatWindow;<|MERGE_RESOLUTION|>--- conflicted
+++ resolved
@@ -6,13 +6,10 @@
 import Chat from './Chat';
 import EmptyChat from './EmptyChat';
 import { toast } from 'sonner';
-<<<<<<< HEAD
+import { useSearchParams } from 'next/navigation';
+import { getSuggestions } from '@/lib/actions';
 import { clientFetch } from '@/lib/utils';
 import { getAccessKey } from '@/lib/config';
-=======
-import { useSearchParams } from 'next/navigation';
-import { getSuggestions } from '@/lib/actions';
->>>>>>> 7853c18b
 
 export type Message = {
   id: string;
